using ClimateBase, Test, Dates
using Statistics
import StatsBase
Time = ClimateBase.Time
cd(@__DIR__)

# Create the artificial dimensional array A that will be used in tests
function monthly_insolation(t::TimeType, args...)
    d = ClimateBase.monthspan(t)
    mean(insolation(τ, args...) for τ in d)
end

lats = -86:4:86
lons = collect(0.5:10:360)
t = Date(2000, 3, 15):Month(1):Date(2020, 2, 15)
tdaily = Date(2000, 3, 15):Day(1):Date(2020, 3, 14)

d = (Lon(lons), Lat(lats), Time(t))
A = zeros([length(x) for x in (lons, lats, t)]...)
B = copy(A)

# generate solar rad
for i in 1:length(lats)
    θ = lats[i]
    s = monthly_insolation.(t, θ)
    for j in 1:length(lons)
        c = cosd(lons[j])
        A[j, i, :] .= c.*s
        B[j, i, :] .= s
    end
end

A = ClimArray(A, d; name = "insolation")
B = ClimArray(B, d; attrib = Dict("a" => 2)) # on purpose without name

# %% General Tests
@testset "Dropping dimensions" begin
    dt = timemean(A)
    @test dt isa ClimArray
    @test !hasdim(dt, Time)
    @test hasdim(dt, Lon)
    @test hasdim(dt, Lat)
    dl = zonalmean(A)
    @test dl isa ClimArray
    @test !hasdim(dl, Lon)
    @test hasdim(dl, Time)
    @test hasdim(dl, Lat)
    da = latmean(A)
    @test da isa ClimArray
    @test !hasdim(da, Lat)
    @test hasdim(da, Lon)
    @test hasdim(da, Time)
    ds = spacemean(A)
    @test ds isa ClimArray
    @test !hasdim(ds, Lon)
    @test !hasdim(ds, Lat)
    @test hasdim(ds, Time)
    ds = dropagg(mean, A, Time)
    @test dt isa ClimArray
    @test !hasdim(dt, Time)
    @test hasdim(dt, Lon)
    @test hasdim(dt, Lat)
end

@testset "dropagg with weighting" begin
    # spatiotemporal weights:
    W = zero(A)
    W[Time(5)] .= 1.0
    res = dropagg(mean, A, Time, W)
    @test all(res .≈ A[Time(5)])
    @test dims(A, Lon).val == dims(res, Lon).val
    res = dropagg(std, A, Time, W)
    @test all(x -> isapprox(x, 0; atol = 1e-8), res)

    # just time weight
    w = zeros(length(t))
    w[5] = 1.0
    res = dropagg(mean, A, Time, w)
    @test all(res .≈ A[Time(5)])
    @test dims(A, Lon).val == dims(res, Lon).val
end


# %% Time Tests
@testset "Temporal weighting" begin
    # spatiotemporal weights:
    W = zero(A)
    W[Time(5)] .= 1.0
    res = timeagg(mean, A, W)
    @test all(res .≈ A[Time(5)])
    @test dims(A, Lon).val == dims(res, Lon).val
    res = timeagg(std, A, W)
    @test all(x -> isapprox(x, 0; atol = 1e-8), res)

    # just time weight
    w = zeros(length(t))
    w[5] = 1.0
    res = timeagg(mean, A, w)
    @test all(res .≈ A[Time(5)])
    @test dims(A, Lon).val == dims(res, Lon).val

    # TODO: more tests needed here, e.g. for timeagg(mean, t, a, w)
end

@testset "Advanced temporal manipulation" begin
    tyearly = Date(2000, 3, 1):Year(1):Date(2020, 3, 31)
    thourly = DateTime(2000, 3, 1):Hour(1):DateTime(2001, 4, 15)
    mdates = unique!([(year(d), month(d)) for d in tdaily])
    ydates = unique!([year(d) for d in tdaily])
    tranges = temporalrange(tdaily, Dates.month)
    yranges = temporalrange(tdaily, Dates.year)
    @testset "time sampling" begin
        @test length(tranges) == length(mdates)
        @test length(yranges) == length(ydates)

        @test temporal_sampling(t) == :monthly
        @test temporal_sampling(tdaily) == :daily
        @test temporal_sampling(tyearly) == :yearly

        # Test hourly stuff
        @test temporal_sampling(thourly) == :hourly
        @test temporal_sampling(collect(thourly)) == :hourly
        hmys = maxyearspan(thourly, :hourly)
        @test hmys < length(thourly)
        @test year(thourly[1]) == year(thourly[hmys])-1

        # Arbitrary random range
        tother = collect(thourly)
        tother[4] = DateTime(2000, 7, 2, 2, 2)
        @test temporal_sampling(tother) == :other
    end

    @testset "monthlyagg and co." begin
        # test yearly temporal weights (i.e., no weighting)
        X = ClimArray(rand(3,3), (Lon(1:3), Time(tyearly[1:3])))
        W = [0, 1, 0]
        @test vec(timemean(X).data) == vec(mean(X.data; dims = 2))
        @test timemean(X, W).data == X.data[:, 2]

        C = ClimArray(zeros(length(lats), length(tdaily)), (Lat(lats), Time(tdaily)))

        # First version: just count number of days
        for j in 1:length(tdaily)
            for i in 1:length(lats)
                C[i, j] = daysinmonth(tdaily[j])
            end
        end
        Cm = monthlyagg(C)

        @test length(unique(Array(Cm))) == 4 # there are four unique number of days
        # test that each value when rounded to an integer is an integer (for first slice only
        # all remaining slices are the same)
        for e in Cm[:, 1]
            @test round(Int, e) == e
        end
        @test step(dims(Cm, Time).val) == Month(1)
        @test temporal_sampling(dims(Cm, Time).val) == :monthly

        for j in 1:length(tdaily)
            for i in 1:length(lats)
                C[i, j] = daysinyear(tdaily[j])
            end
        end
        Cy = yearlyagg(C)
        @test length(unique(Array(Cy))) == 2
        for e in Cy
            @test round(Int, e) == e
        end
        @test step(dims(Cy, Time).val) == Year(1)
        @test temporal_sampling(dims(Cy, Time).val) == :yearly

        # Second version: test actual physics
        for j in 1:length(tdaily)
            for i in 1:length(lats)
                C[i, j] = insolation(tdaily[j], lats[i])
            end
        end
        Bz = zonalmean(B)
        Cm = monthlyagg(C)
        @test size(Cm, Time) == size(B, Time) + 1
        # For times besides the first and last month, they sould be the same:
        for k in 5:length(t)-5
            @test all(Cm[Time(k)] .≈ Bz[Time(k)])
        end

        Asea = seasonalyagg(A)
        tsea = dims(Asea, Time).val
        @test Base.step(tsea) == Month(3)
    end

    @testset "interannual variability" begin
        C = spacemean(B)
        for y in unique(year.(t))[1:end-1]
            C[Time(At(Date(y, 3, 15)))] = 0
        end
        dates, vals = seasonality(C)
        @test length(dates) == 12
        @test all(v -> length(v) == 20, vals)
        @test month(dates[3]) == 3
        @test all(iszero, vals[3])
        @test all(!iszero, vals[2])
    end
end

# %% Space tests
@testset "Default physical weights" begin
    x, y = hemispheric_means(B)
    @test timemean(x) != dropagg(mean, x, Time)
    d1 = timemean(x) - timemean(y)
    @test abs(d1) < 0.01
    d2 = dropagg(mean, x, Time) - dropagg(mean, y, Time)
    @test d2 < -0.1
    x = B[:, :, 1]
    @test zonalmean(latmean(x)) ≈ latmean(zonalmean(x)) ≈ spacemean(x)
    @test spacemean(x) - mean(x) > 50
    @test all(y -> abs(y) < 1e-8, spacemean(A))
end

@testset "Spatial weighting" begin
    W = zero(A)
    W[Lon(5)] .= 1.0
    res = spaceagg(mean, A, W)
    @test all(res .≈ latmean(A)[Lon(5)])
    @test dims(A, Time) == dims(res, Time)
    res = spaceagg(std, A, W)
    @test all(x -> x>0, res)

    W = zeros(length(lons), length(lats))
    W[5, :] .= 1.0
    W = ClimArray(W, dims(A, (Lon, Lat)))
    res = spaceagg(mean, A, W)
    @test all(res .≈ latmean(A)[Lon(5)])
    @test dims(A, Time) == dims(res, Time)
end

@testset "Insolation/Hemispheres" begin
    @test !any(x -> x < 0, B)
    x = timemean(B)
    x, y = hemispheric_functions(zonalmean(x))
    # @test x isa ClimArray
    x[Lat(1)] == y[Lat(1)]
    for j in 2:size(x, Lat)
        @test x[j] < x[j-1]
        @test y[j] < y[j-1]
    end
end

# %% IO tests
@testset "NetCDF file IO" begin
    globat = Dict("history" => "test")
    ncwrite("test.nc", (A, B); globalattr = globat)
    Aloaded = ncread("test.nc", "insolation")
    Bloaded = ncread("test.nc", "x2")

    @test A.data == Aloaded.data
    @test dims(Aloaded, Lon).metadata["units"] == "degrees_east"
    @test B.data == Bloaded.data
    @test string(Bloaded.name) == "x2"
    @test dims(Bloaded, Time).metadata["standard_name"] == "time"

    ds = NCDataset("test.nc")
    @test ds.attrib["history"] == "test"
    close(ds)
    rm("test.nc")
end

<<<<<<< HEAD
@testset "Vertical interpolation" begin
	D = ClimArray([1.0:1.0:11.0 2.0:1.0:12.0 3.0:1.0:13.0], (Hei(0.0:2000.0:20000.0), Ti(1:3)))
	pressure_levels = [950.0,850.0,650.0,350.0,250.0,150.0] .* 100.0
	D_pre = interpolate_height2pressure(D, pressure_levels,extrapolation_bc=NaN)
	D_back = interpolate_pressure2height(D_pre, Vector(dims(D,Hei).val),extrapolation_bc=Line())
	my_dim = Dim{:My_Dim}
	E = ClimArray([1.0:1.0:10.0 2.0:1.0:11.0 3.0:2.0:21.0], (my_dim(1:10), Ti(1:3)))
	pressure = ClimArray([1000.0:-100.0:100.0 1000.0:-100.0:100.0 1000.0:-100.0:100.0] *100.0, (my_dim(1:10), Ti(1:3)))
	E_pre = interpolation2pressure(E, pressure, pressure_levels; vertical_coord=my_dim, extrapolation_bc=NaN )
	E_pre2 = interpolation2pressure(reverse(E,dims=my_dim), reverse(pressure,dims=my_dim), pressure_levels; vertical_coord=my_dim, extrapolation_bc=NaN, descending = false )

	@test hasdim(D_pre,Pre())
	@test dims(D) == dims(D_back)
	@test E_pre.data == E_pre2.data
    @test E_pre[Pre(1)] < E_pre[Pre(2)] < E_pre[Pre(3)] < E_pre[Pre(4)] < E_pre[Pre(5)]
    @test D_pre[Pre(1)] < D_pre[Pre(2)] < D_pre[Pre(3)] < D_pre[Pre(4)] < D_pre[Pre(5)]
    @test D_back[Hei(1)] < D_back[Hei(2)] < D_back[Hei(3)] < D_back[Hei(4)] < D_back[Hei(5)]
    @test D[Hei(1)] < D_pre[Pre(3)] < D[Hei(11)]
=======
@testset "Missings handling" begin
    m = rand(Float64, length.((lons, lats)))
    midx = CartesianIndices(m)[1:2, :]
    L = length(midx)
    m[midx] .= -99.9
    M = ClimArray(m, (Lon(lons), Lat(lats)); attrib = Dict("_FillValue" => -99.9), name = "M")
    ncwrite("missing_test.nc", M)
    M2 = ncread("missing_test.nc", "M")
    for i in midx; @test ismissing(M2[i]); end
    # now test `missing_weights`
    B, W = missing_weights(M2)
    @test all(iszero, W.data[midx])
    @test all(isequal(-99.9), B.data[midx])
    mmean = mean(skipmissing(M2.data))
    bmean = mean(B, StatsBase.weights(W))
    @test bmean == mmean
    # test `missing_weights` application to zonal mean
    C = B[3:end, :]
    z1 = zonalmean(C)
    z2 = zonalmean(B, W)
    @test all(z1.data .≈ z2.data)
    rm("missing_test.nc")
>>>>>>> 67e81bb1
end
<|MERGE_RESOLUTION|>--- conflicted
+++ resolved
@@ -1,310 +1,309 @@
-using ClimateBase, Test, Dates
-using Statistics
-import StatsBase
-Time = ClimateBase.Time
-cd(@__DIR__)
-
-# Create the artificial dimensional array A that will be used in tests
-function monthly_insolation(t::TimeType, args...)
-    d = ClimateBase.monthspan(t)
-    mean(insolation(τ, args...) for τ in d)
-end
-
-lats = -86:4:86
-lons = collect(0.5:10:360)
-t = Date(2000, 3, 15):Month(1):Date(2020, 2, 15)
-tdaily = Date(2000, 3, 15):Day(1):Date(2020, 3, 14)
-
-d = (Lon(lons), Lat(lats), Time(t))
-A = zeros([length(x) for x in (lons, lats, t)]...)
-B = copy(A)
-
-# generate solar rad
-for i in 1:length(lats)
-    θ = lats[i]
-    s = monthly_insolation.(t, θ)
-    for j in 1:length(lons)
-        c = cosd(lons[j])
-        A[j, i, :] .= c.*s
-        B[j, i, :] .= s
-    end
-end
-
-A = ClimArray(A, d; name = "insolation")
-B = ClimArray(B, d; attrib = Dict("a" => 2)) # on purpose without name
-
-# %% General Tests
-@testset "Dropping dimensions" begin
-    dt = timemean(A)
-    @test dt isa ClimArray
-    @test !hasdim(dt, Time)
-    @test hasdim(dt, Lon)
-    @test hasdim(dt, Lat)
-    dl = zonalmean(A)
-    @test dl isa ClimArray
-    @test !hasdim(dl, Lon)
-    @test hasdim(dl, Time)
-    @test hasdim(dl, Lat)
-    da = latmean(A)
-    @test da isa ClimArray
-    @test !hasdim(da, Lat)
-    @test hasdim(da, Lon)
-    @test hasdim(da, Time)
-    ds = spacemean(A)
-    @test ds isa ClimArray
-    @test !hasdim(ds, Lon)
-    @test !hasdim(ds, Lat)
-    @test hasdim(ds, Time)
-    ds = dropagg(mean, A, Time)
-    @test dt isa ClimArray
-    @test !hasdim(dt, Time)
-    @test hasdim(dt, Lon)
-    @test hasdim(dt, Lat)
-end
-
-@testset "dropagg with weighting" begin
-    # spatiotemporal weights:
-    W = zero(A)
-    W[Time(5)] .= 1.0
-    res = dropagg(mean, A, Time, W)
-    @test all(res .≈ A[Time(5)])
-    @test dims(A, Lon).val == dims(res, Lon).val
-    res = dropagg(std, A, Time, W)
-    @test all(x -> isapprox(x, 0; atol = 1e-8), res)
-
-    # just time weight
-    w = zeros(length(t))
-    w[5] = 1.0
-    res = dropagg(mean, A, Time, w)
-    @test all(res .≈ A[Time(5)])
-    @test dims(A, Lon).val == dims(res, Lon).val
-end
-
-
-# %% Time Tests
-@testset "Temporal weighting" begin
-    # spatiotemporal weights:
-    W = zero(A)
-    W[Time(5)] .= 1.0
-    res = timeagg(mean, A, W)
-    @test all(res .≈ A[Time(5)])
-    @test dims(A, Lon).val == dims(res, Lon).val
-    res = timeagg(std, A, W)
-    @test all(x -> isapprox(x, 0; atol = 1e-8), res)
-
-    # just time weight
-    w = zeros(length(t))
-    w[5] = 1.0
-    res = timeagg(mean, A, w)
-    @test all(res .≈ A[Time(5)])
-    @test dims(A, Lon).val == dims(res, Lon).val
-
-    # TODO: more tests needed here, e.g. for timeagg(mean, t, a, w)
-end
-
-@testset "Advanced temporal manipulation" begin
-    tyearly = Date(2000, 3, 1):Year(1):Date(2020, 3, 31)
-    thourly = DateTime(2000, 3, 1):Hour(1):DateTime(2001, 4, 15)
-    mdates = unique!([(year(d), month(d)) for d in tdaily])
-    ydates = unique!([year(d) for d in tdaily])
-    tranges = temporalrange(tdaily, Dates.month)
-    yranges = temporalrange(tdaily, Dates.year)
-    @testset "time sampling" begin
-        @test length(tranges) == length(mdates)
-        @test length(yranges) == length(ydates)
-
-        @test temporal_sampling(t) == :monthly
-        @test temporal_sampling(tdaily) == :daily
-        @test temporal_sampling(tyearly) == :yearly
-
-        # Test hourly stuff
-        @test temporal_sampling(thourly) == :hourly
-        @test temporal_sampling(collect(thourly)) == :hourly
-        hmys = maxyearspan(thourly, :hourly)
-        @test hmys < length(thourly)
-        @test year(thourly[1]) == year(thourly[hmys])-1
-
-        # Arbitrary random range
-        tother = collect(thourly)
-        tother[4] = DateTime(2000, 7, 2, 2, 2)
-        @test temporal_sampling(tother) == :other
-    end
-
-    @testset "monthlyagg and co." begin
-        # test yearly temporal weights (i.e., no weighting)
-        X = ClimArray(rand(3,3), (Lon(1:3), Time(tyearly[1:3])))
-        W = [0, 1, 0]
-        @test vec(timemean(X).data) == vec(mean(X.data; dims = 2))
-        @test timemean(X, W).data == X.data[:, 2]
-
-        C = ClimArray(zeros(length(lats), length(tdaily)), (Lat(lats), Time(tdaily)))
-
-        # First version: just count number of days
-        for j in 1:length(tdaily)
-            for i in 1:length(lats)
-                C[i, j] = daysinmonth(tdaily[j])
-            end
-        end
-        Cm = monthlyagg(C)
-
-        @test length(unique(Array(Cm))) == 4 # there are four unique number of days
-        # test that each value when rounded to an integer is an integer (for first slice only
-        # all remaining slices are the same)
-        for e in Cm[:, 1]
-            @test round(Int, e) == e
-        end
-        @test step(dims(Cm, Time).val) == Month(1)
-        @test temporal_sampling(dims(Cm, Time).val) == :monthly
-
-        for j in 1:length(tdaily)
-            for i in 1:length(lats)
-                C[i, j] = daysinyear(tdaily[j])
-            end
-        end
-        Cy = yearlyagg(C)
-        @test length(unique(Array(Cy))) == 2
-        for e in Cy
-            @test round(Int, e) == e
-        end
-        @test step(dims(Cy, Time).val) == Year(1)
-        @test temporal_sampling(dims(Cy, Time).val) == :yearly
-
-        # Second version: test actual physics
-        for j in 1:length(tdaily)
-            for i in 1:length(lats)
-                C[i, j] = insolation(tdaily[j], lats[i])
-            end
-        end
-        Bz = zonalmean(B)
-        Cm = monthlyagg(C)
-        @test size(Cm, Time) == size(B, Time) + 1
-        # For times besides the first and last month, they sould be the same:
-        for k in 5:length(t)-5
-            @test all(Cm[Time(k)] .≈ Bz[Time(k)])
-        end
-
-        Asea = seasonalyagg(A)
-        tsea = dims(Asea, Time).val
-        @test Base.step(tsea) == Month(3)
-    end
-
-    @testset "interannual variability" begin
-        C = spacemean(B)
-        for y in unique(year.(t))[1:end-1]
-            C[Time(At(Date(y, 3, 15)))] = 0
-        end
-        dates, vals = seasonality(C)
-        @test length(dates) == 12
-        @test all(v -> length(v) == 20, vals)
-        @test month(dates[3]) == 3
-        @test all(iszero, vals[3])
-        @test all(!iszero, vals[2])
-    end
-end
-
-# %% Space tests
-@testset "Default physical weights" begin
-    x, y = hemispheric_means(B)
-    @test timemean(x) != dropagg(mean, x, Time)
-    d1 = timemean(x) - timemean(y)
-    @test abs(d1) < 0.01
-    d2 = dropagg(mean, x, Time) - dropagg(mean, y, Time)
-    @test d2 < -0.1
-    x = B[:, :, 1]
-    @test zonalmean(latmean(x)) ≈ latmean(zonalmean(x)) ≈ spacemean(x)
-    @test spacemean(x) - mean(x) > 50
-    @test all(y -> abs(y) < 1e-8, spacemean(A))
-end
-
-@testset "Spatial weighting" begin
-    W = zero(A)
-    W[Lon(5)] .= 1.0
-    res = spaceagg(mean, A, W)
-    @test all(res .≈ latmean(A)[Lon(5)])
-    @test dims(A, Time) == dims(res, Time)
-    res = spaceagg(std, A, W)
-    @test all(x -> x>0, res)
-
-    W = zeros(length(lons), length(lats))
-    W[5, :] .= 1.0
-    W = ClimArray(W, dims(A, (Lon, Lat)))
-    res = spaceagg(mean, A, W)
-    @test all(res .≈ latmean(A)[Lon(5)])
-    @test dims(A, Time) == dims(res, Time)
-end
-
-@testset "Insolation/Hemispheres" begin
-    @test !any(x -> x < 0, B)
-    x = timemean(B)
-    x, y = hemispheric_functions(zonalmean(x))
-    # @test x isa ClimArray
-    x[Lat(1)] == y[Lat(1)]
-    for j in 2:size(x, Lat)
-        @test x[j] < x[j-1]
-        @test y[j] < y[j-1]
-    end
-end
-
-# %% IO tests
-@testset "NetCDF file IO" begin
-    globat = Dict("history" => "test")
-    ncwrite("test.nc", (A, B); globalattr = globat)
-    Aloaded = ncread("test.nc", "insolation")
-    Bloaded = ncread("test.nc", "x2")
-
-    @test A.data == Aloaded.data
-    @test dims(Aloaded, Lon).metadata["units"] == "degrees_east"
-    @test B.data == Bloaded.data
-    @test string(Bloaded.name) == "x2"
-    @test dims(Bloaded, Time).metadata["standard_name"] == "time"
-
-    ds = NCDataset("test.nc")
-    @test ds.attrib["history"] == "test"
-    close(ds)
-    rm("test.nc")
-end
-
-<<<<<<< HEAD
-@testset "Vertical interpolation" begin
-	D = ClimArray([1.0:1.0:11.0 2.0:1.0:12.0 3.0:1.0:13.0], (Hei(0.0:2000.0:20000.0), Ti(1:3)))
-	pressure_levels = [950.0,850.0,650.0,350.0,250.0,150.0] .* 100.0
-	D_pre = interpolate_height2pressure(D, pressure_levels,extrapolation_bc=NaN)
-	D_back = interpolate_pressure2height(D_pre, Vector(dims(D,Hei).val),extrapolation_bc=Line())
-	my_dim = Dim{:My_Dim}
-	E = ClimArray([1.0:1.0:10.0 2.0:1.0:11.0 3.0:2.0:21.0], (my_dim(1:10), Ti(1:3)))
-	pressure = ClimArray([1000.0:-100.0:100.0 1000.0:-100.0:100.0 1000.0:-100.0:100.0] *100.0, (my_dim(1:10), Ti(1:3)))
-	E_pre = interpolation2pressure(E, pressure, pressure_levels; vertical_coord=my_dim, extrapolation_bc=NaN )
-	E_pre2 = interpolation2pressure(reverse(E,dims=my_dim), reverse(pressure,dims=my_dim), pressure_levels; vertical_coord=my_dim, extrapolation_bc=NaN, descending = false )
-
-	@test hasdim(D_pre,Pre())
-	@test dims(D) == dims(D_back)
-	@test E_pre.data == E_pre2.data
-    @test E_pre[Pre(1)] < E_pre[Pre(2)] < E_pre[Pre(3)] < E_pre[Pre(4)] < E_pre[Pre(5)]
-    @test D_pre[Pre(1)] < D_pre[Pre(2)] < D_pre[Pre(3)] < D_pre[Pre(4)] < D_pre[Pre(5)]
-    @test D_back[Hei(1)] < D_back[Hei(2)] < D_back[Hei(3)] < D_back[Hei(4)] < D_back[Hei(5)]
-    @test D[Hei(1)] < D_pre[Pre(3)] < D[Hei(11)]
-=======
-@testset "Missings handling" begin
-    m = rand(Float64, length.((lons, lats)))
-    midx = CartesianIndices(m)[1:2, :]
-    L = length(midx)
-    m[midx] .= -99.9
-    M = ClimArray(m, (Lon(lons), Lat(lats)); attrib = Dict("_FillValue" => -99.9), name = "M")
-    ncwrite("missing_test.nc", M)
-    M2 = ncread("missing_test.nc", "M")
-    for i in midx; @test ismissing(M2[i]); end
-    # now test `missing_weights`
-    B, W = missing_weights(M2)
-    @test all(iszero, W.data[midx])
-    @test all(isequal(-99.9), B.data[midx])
-    mmean = mean(skipmissing(M2.data))
-    bmean = mean(B, StatsBase.weights(W))
-    @test bmean == mmean
-    # test `missing_weights` application to zonal mean
-    C = B[3:end, :]
-    z1 = zonalmean(C)
-    z2 = zonalmean(B, W)
-    @test all(z1.data .≈ z2.data)
-    rm("missing_test.nc")
->>>>>>> 67e81bb1
-end
+using ClimateBase, Test, Dates
+using Statistics
+import StatsBase
+Time = ClimateBase.Time
+cd(@__DIR__)
+
+# Create the artificial dimensional array A that will be used in tests
+function monthly_insolation(t::TimeType, args...)
+    d = ClimateBase.monthspan(t)
+    mean(insolation(τ, args...) for τ in d)
+end
+
+lats = -86:4:86
+lons = collect(0.5:10:360)
+t = Date(2000, 3, 15):Month(1):Date(2020, 2, 15)
+tdaily = Date(2000, 3, 15):Day(1):Date(2020, 3, 14)
+
+d = (Lon(lons), Lat(lats), Time(t))
+A = zeros([length(x) for x in (lons, lats, t)]...)
+B = copy(A)
+
+# generate solar rad
+for i in 1:length(lats)
+    θ = lats[i]
+    s = monthly_insolation.(t, θ)
+    for j in 1:length(lons)
+        c = cosd(lons[j])
+        A[j, i, :] .= c.*s
+        B[j, i, :] .= s
+    end
+end
+
+A = ClimArray(A, d; name = "insolation")
+B = ClimArray(B, d; attrib = Dict("a" => 2)) # on purpose without name
+
+# %% General Tests
+@testset "Dropping dimensions" begin
+    dt = timemean(A)
+    @test dt isa ClimArray
+    @test !hasdim(dt, Time)
+    @test hasdim(dt, Lon)
+    @test hasdim(dt, Lat)
+    dl = zonalmean(A)
+    @test dl isa ClimArray
+    @test !hasdim(dl, Lon)
+    @test hasdim(dl, Time)
+    @test hasdim(dl, Lat)
+    da = latmean(A)
+    @test da isa ClimArray
+    @test !hasdim(da, Lat)
+    @test hasdim(da, Lon)
+    @test hasdim(da, Time)
+    ds = spacemean(A)
+    @test ds isa ClimArray
+    @test !hasdim(ds, Lon)
+    @test !hasdim(ds, Lat)
+    @test hasdim(ds, Time)
+    ds = dropagg(mean, A, Time)
+    @test dt isa ClimArray
+    @test !hasdim(dt, Time)
+    @test hasdim(dt, Lon)
+    @test hasdim(dt, Lat)
+end
+
+@testset "dropagg with weighting" begin
+    # spatiotemporal weights:
+    W = zero(A)
+    W[Time(5)] .= 1.0
+    res = dropagg(mean, A, Time, W)
+    @test all(res .≈ A[Time(5)])
+    @test dims(A, Lon).val == dims(res, Lon).val
+    res = dropagg(std, A, Time, W)
+    @test all(x -> isapprox(x, 0; atol = 1e-8), res)
+
+    # just time weight
+    w = zeros(length(t))
+    w[5] = 1.0
+    res = dropagg(mean, A, Time, w)
+    @test all(res .≈ A[Time(5)])
+    @test dims(A, Lon).val == dims(res, Lon).val
+end
+
+
+# %% Time Tests
+@testset "Temporal weighting" begin
+    # spatiotemporal weights:
+    W = zero(A)
+    W[Time(5)] .= 1.0
+    res = timeagg(mean, A, W)
+    @test all(res .≈ A[Time(5)])
+    @test dims(A, Lon).val == dims(res, Lon).val
+    res = timeagg(std, A, W)
+    @test all(x -> isapprox(x, 0; atol = 1e-8), res)
+
+    # just time weight
+    w = zeros(length(t))
+    w[5] = 1.0
+    res = timeagg(mean, A, w)
+    @test all(res .≈ A[Time(5)])
+    @test dims(A, Lon).val == dims(res, Lon).val
+
+    # TODO: more tests needed here, e.g. for timeagg(mean, t, a, w)
+end
+
+@testset "Advanced temporal manipulation" begin
+    tyearly = Date(2000, 3, 1):Year(1):Date(2020, 3, 31)
+    thourly = DateTime(2000, 3, 1):Hour(1):DateTime(2001, 4, 15)
+    mdates = unique!([(year(d), month(d)) for d in tdaily])
+    ydates = unique!([year(d) for d in tdaily])
+    tranges = temporalrange(tdaily, Dates.month)
+    yranges = temporalrange(tdaily, Dates.year)
+    @testset "time sampling" begin
+        @test length(tranges) == length(mdates)
+        @test length(yranges) == length(ydates)
+
+        @test temporal_sampling(t) == :monthly
+        @test temporal_sampling(tdaily) == :daily
+        @test temporal_sampling(tyearly) == :yearly
+
+        # Test hourly stuff
+        @test temporal_sampling(thourly) == :hourly
+        @test temporal_sampling(collect(thourly)) == :hourly
+        hmys = maxyearspan(thourly, :hourly)
+        @test hmys < length(thourly)
+        @test year(thourly[1]) == year(thourly[hmys])-1
+
+        # Arbitrary random range
+        tother = collect(thourly)
+        tother[4] = DateTime(2000, 7, 2, 2, 2)
+        @test temporal_sampling(tother) == :other
+    end
+
+    @testset "monthlyagg and co." begin
+        # test yearly temporal weights (i.e., no weighting)
+        X = ClimArray(rand(3,3), (Lon(1:3), Time(tyearly[1:3])))
+        W = [0, 1, 0]
+        @test vec(timemean(X).data) == vec(mean(X.data; dims = 2))
+        @test timemean(X, W).data == X.data[:, 2]
+
+        C = ClimArray(zeros(length(lats), length(tdaily)), (Lat(lats), Time(tdaily)))
+
+        # First version: just count number of days
+        for j in 1:length(tdaily)
+            for i in 1:length(lats)
+                C[i, j] = daysinmonth(tdaily[j])
+            end
+        end
+        Cm = monthlyagg(C)
+
+        @test length(unique(Array(Cm))) == 4 # there are four unique number of days
+        # test that each value when rounded to an integer is an integer (for first slice only
+        # all remaining slices are the same)
+        for e in Cm[:, 1]
+            @test round(Int, e) == e
+        end
+        @test step(dims(Cm, Time).val) == Month(1)
+        @test temporal_sampling(dims(Cm, Time).val) == :monthly
+
+        for j in 1:length(tdaily)
+            for i in 1:length(lats)
+                C[i, j] = daysinyear(tdaily[j])
+            end
+        end
+        Cy = yearlyagg(C)
+        @test length(unique(Array(Cy))) == 2
+        for e in Cy
+            @test round(Int, e) == e
+        end
+        @test step(dims(Cy, Time).val) == Year(1)
+        @test temporal_sampling(dims(Cy, Time).val) == :yearly
+
+        # Second version: test actual physics
+        for j in 1:length(tdaily)
+            for i in 1:length(lats)
+                C[i, j] = insolation(tdaily[j], lats[i])
+            end
+        end
+        Bz = zonalmean(B)
+        Cm = monthlyagg(C)
+        @test size(Cm, Time) == size(B, Time) + 1
+        # For times besides the first and last month, they sould be the same:
+        for k in 5:length(t)-5
+            @test all(Cm[Time(k)] .≈ Bz[Time(k)])
+        end
+
+        Asea = seasonalyagg(A)
+        tsea = dims(Asea, Time).val
+        @test Base.step(tsea) == Month(3)
+    end
+
+    @testset "interannual variability" begin
+        C = spacemean(B)
+        for y in unique(year.(t))[1:end-1]
+            C[Time(At(Date(y, 3, 15)))] = 0
+        end
+        dates, vals = seasonality(C)
+        @test length(dates) == 12
+        @test all(v -> length(v) == 20, vals)
+        @test month(dates[3]) == 3
+        @test all(iszero, vals[3])
+        @test all(!iszero, vals[2])
+    end
+end
+
+# %% Space tests
+@testset "Default physical weights" begin
+    x, y = hemispheric_means(B)
+    @test timemean(x) != dropagg(mean, x, Time)
+    d1 = timemean(x) - timemean(y)
+    @test abs(d1) < 0.01
+    d2 = dropagg(mean, x, Time) - dropagg(mean, y, Time)
+    @test d2 < -0.1
+    x = B[:, :, 1]
+    @test zonalmean(latmean(x)) ≈ latmean(zonalmean(x)) ≈ spacemean(x)
+    @test spacemean(x) - mean(x) > 50
+    @test all(y -> abs(y) < 1e-8, spacemean(A))
+end
+
+@testset "Spatial weighting" begin
+    W = zero(A)
+    W[Lon(5)] .= 1.0
+    res = spaceagg(mean, A, W)
+    @test all(res .≈ latmean(A)[Lon(5)])
+    @test dims(A, Time) == dims(res, Time)
+    res = spaceagg(std, A, W)
+    @test all(x -> x>0, res)
+
+    W = zeros(length(lons), length(lats))
+    W[5, :] .= 1.0
+    W = ClimArray(W, dims(A, (Lon, Lat)))
+    res = spaceagg(mean, A, W)
+    @test all(res .≈ latmean(A)[Lon(5)])
+    @test dims(A, Time) == dims(res, Time)
+end
+
+@testset "Insolation/Hemispheres" begin
+    @test !any(x -> x < 0, B)
+    x = timemean(B)
+    x, y = hemispheric_functions(zonalmean(x))
+    # @test x isa ClimArray
+    x[Lat(1)] == y[Lat(1)]
+    for j in 2:size(x, Lat)
+        @test x[j] < x[j-1]
+        @test y[j] < y[j-1]
+    end
+end
+
+# %% IO tests
+@testset "NetCDF file IO" begin
+    globat = Dict("history" => "test")
+    ncwrite("test.nc", (A, B); globalattr = globat)
+    Aloaded = ncread("test.nc", "insolation")
+    Bloaded = ncread("test.nc", "x2")
+
+    @test A.data == Aloaded.data
+    @test dims(Aloaded, Lon).metadata["units"] == "degrees_east"
+    @test B.data == Bloaded.data
+    @test string(Bloaded.name) == "x2"
+    @test dims(Bloaded, Time).metadata["standard_name"] == "time"
+
+    ds = NCDataset("test.nc")
+    @test ds.attrib["history"] == "test"
+    close(ds)
+    rm("test.nc")
+end
+
+@testset "Vertical interpolation" begin
+	D = ClimArray([1.0:1.0:11.0 2.0:1.0:12.0 3.0:1.0:13.0], (Hei(0.0:2000.0:20000.0), Ti(1:3)))
+	pressure_levels = [950.0,850.0,650.0,350.0,250.0,150.0] .* 100.0
+	D_pre = interpolate_height2pressure(D, pressure_levels,extrapolation_bc=NaN)
+	D_back = interpolate_pressure2height(D_pre, Vector(dims(D,Hei).val),extrapolation_bc=Line())
+	my_dim = Dim{:My_Dim}
+	E = ClimArray([1.0:1.0:10.0 2.0:1.0:11.0 3.0:2.0:21.0], (my_dim(1:10), Ti(1:3)))
+	pressure = ClimArray([1000.0:-100.0:100.0 1000.0:-100.0:100.0 1000.0:-100.0:100.0] *100.0, (my_dim(1:10), Ti(1:3)))
+	E_pre = interpolation2pressure(E, pressure, pressure_levels; vertical_coord=my_dim, extrapolation_bc=NaN )
+	E_pre2 = interpolation2pressure(reverse(E,dims=my_dim), reverse(pressure,dims=my_dim), pressure_levels; vertical_coord=my_dim, extrapolation_bc=NaN, descending = false )
+
+	@test hasdim(D_pre,Pre())
+	@test dims(D) == dims(D_back)
+	@test E_pre.data == E_pre2.data
+    @test E_pre[Pre(1)] < E_pre[Pre(2)] < E_pre[Pre(3)] < E_pre[Pre(4)] < E_pre[Pre(5)]
+    @test D_pre[Pre(1)] < D_pre[Pre(2)] < D_pre[Pre(3)] < D_pre[Pre(4)] < D_pre[Pre(5)]
+    @test D_back[Hei(1)] < D_back[Hei(2)] < D_back[Hei(3)] < D_back[Hei(4)] < D_back[Hei(5)]
+    @test D[Hei(1)] < D_pre[Pre(3)] < D[Hei(11)]
+end
+
+@testset "Missings handling" begin
+    m = rand(Float64, length.((lons, lats)))
+    midx = CartesianIndices(m)[1:2, :]
+    L = length(midx)
+    m[midx] .= -99.9
+    M = ClimArray(m, (Lon(lons), Lat(lats)); attrib = Dict("_FillValue" => -99.9), name = "M")
+    ncwrite("missing_test.nc", M)
+    M2 = ncread("missing_test.nc", "M")
+    for i in midx; @test ismissing(M2[i]); end
+    # now test `missing_weights`
+    B, W = missing_weights(M2)
+    @test all(iszero, W.data[midx])
+    @test all(isequal(-99.9), B.data[midx])
+    mmean = mean(skipmissing(M2.data))
+    bmean = mean(B, StatsBase.weights(W))
+    @test bmean == mmean
+    # test `missing_weights` application to zonal mean
+    C = B[3:end, :]
+    z1 = zonalmean(C)
+    z2 = zonalmean(B, W)
+    @test all(z1.data .≈ z2.data)
+    rm("missing_test.nc")
+end