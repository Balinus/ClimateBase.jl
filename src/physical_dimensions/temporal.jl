--- conflicted
+++ resolved
@@ -1,476 +1,473 @@
-#=
-Handling of time in data as a physical quantity, and time-related data processing
-=#
-using Statistics, StatsBase
-export monthday_indices, maxyearspan, daymonth, DAYS_IN_YEAR, time_in_days
-export temporal_sampling
-export timemean, timeagg
-export monthlyagg, yearlyagg, temporalrange, seasonalyagg, season
-#########################################################################
-# Datetime related
-#########################################################################
-using Dates
-
-const DAYS_IN_YEAR = 365.26
-const HOURS_IN_YEAR = 365.26*24
-
-millisecond2month(t) = Month(round(Int, t.value / 1000 / 60 / 60 / 24 / 30))
-daymonth(t) = day(t), month(t)
-
-maxyearspan(A::AbDimArray, tsamp = temporal_sampling(A)) =
-maxyearspan(dims(A, Time).val, tsamp)
-
-"""
-    temporal_sampling(x) → symbol
-Return the temporal sampling type of `x`, which is either an array of `Date`s or
-a dimensional array (with `Time` dimension).
-
-Possible return values are:
-- `:yearly`, where all dates have the same month+day, but different year.
-- `:monthly`, where all dates have the same day, but different month.
-- `:daily`, where the temporal difference between dates are exactly 1 day.
-- `:hourly`, where the temporal difference between entries is exactly 1 hour.
-- `:other`, which means that `x` doesn't fall to any of the above categories.
-
-For vector input, only the first 3 entries of the temporal information are used
-to deduce the sampling (while for ranges, checking the step is enough).
-"""
-temporal_sampling(A::AbDimArray) = temporal_sampling(dims(A, Time).val)
-temporal_sampling(t::Dimension) = temporal_sampling(t.val)
-
-function temporal_sampling(t::AbstractVector{<:TimeType})
-    #TODO: implement hourly!
-    sampled_less_than_date(t) && error("Hourly sampling not yet implemented")
-    sameday = day(t[1]) == day(t[2]) == day(t[1])
-    samemonth = month(t[1]) == month(t[2]) == month(t[3])
-    sameyear = year(t[1]) == year(t[2]) == year(t[3])
-    if sameday && samemonth && !sameyear
-        :yearly
-    elseif sameday && !samemonth
-        :monthly
-    elseif !sameday && samemonth
-        :daily
-    elseif !sameday && !samemonth && (day(t[2])-day(t[1])<0 || day(t[3])-day(t[2])<0)
-        # this clause checks daily data where the days wrap over the end of the month!
-        :daily
-    else
-        :other
-    end
-end
-temporal_sampling(t::AbstractVector) = :other
-temporal_sampling(t::StepRange{<:Any,Month}) = :monthly
-temporal_sampling(t::StepRange{<:Any,Year}) = :yearly
-temporal_sampling(t::StepRange{<:Any,Day}) = :daily
-temporal_sampling(t::StepRange{<:Any,Hour}) = :hourly
-temporal_sampling(t::StepRange{<:Any,<:Any}) = :other
-
-"return true if hours or minutes are ≠ 0."
-function sampled_less_than_date(t::AbstractVector{<:DateTime})
-    r = 1:length(t)
-    any(i -> Dates.hour(t[i]) ≠ 0, r) || any(i -> Dates.minute(t[i]) ≠ 0, r)
-end
-sampled_less_than_date(t::AbstractVector{<:Date}) = false
-
-"return the appropriate subtype of Dates.Period."
-function tsamp2period(tsamp)
-    tsamp == :monthly && return Month(1)
-    tsamp == :yearly && return Year(1)
-    tsamp == :daily && return Day(1)
-    error("Don't know the period of $tsamp sampling!")
-end
-
-
-"""
-    maxyearspan(A::ClimArray) = maxyearspan(dims(A, Time))
-    maxyearspan(t::Vector{<:DateTime}) → i
-Find the maximum index `i` of `t` so that `t[1:i]` covers exact(*) multiples of years.
-
-(*) For monthly spaced data `i` is a multiple of `12` while for daily data we find
-the largest possible multiple of `DAYS_IN_YEAR = 365.26`.
-"""
-function maxyearspan(times, tsamp = temporal_sampling(times))
-    l = length(times)
-    if tsamp == :monthly
-        l % 12 == 0 && return l
-        m = month(times[1])
-        x = findlast(i -> month(times[i]) == m, 1:l) - 1
-        if x != 0
-            return x
-        elseif x == 0
-            @warn "Caution: data does not cover a full year."
-            return l
-        end
-    elseif tsamp == :yearly
-        return length(times)
-    elseif tsamp == :daily
-        n_max = l÷365
-        nb_years = findlast(n -> round(Int, n * DAYS_IN_YEAR) ≤ l, 1:n_max)
-        if nb_years != nothing
-            return round(Int,nb_years * DAYS_IN_YEAR)-1
-        elseif nb_years == nothing
-            @warn "Caution: data does not cover a full year."
-            return l
-        end
-    elseif tsamp == :hourly
-        n_max = l÷(365*24)
-        nb_years = findlast(n -> round(Int, n * HOURS_IN_YEAR) ≤ l, 1:n_max)
-        if nb_years != nothing
-            return round(Int,nb_years * HOURS_IN_YEAR)-1
-        elseif nb_years == nothing
-            @warn "Caution: data does not cover a full year."
-            return l
-        end
-    else
-        error("maxyearspan: not implemented yet for $tsamp data")
-    end
-end
-
-
-"""
-    monthday_indices(times, date = times[1])
-Find the indices in `times` (which is a `Vector{Date}`) at which
-the date in `times` gives the same day and month as `date`.
-"""
-function monthday_indices(times, date = times[1])
-    d1, m1 = daymonth(date)
-    a = findall(i -> daymonth(times[i]) == (d1, m1), 1:length(times))
-end
-
-"""
-    monthamount(x::AbstractArray{<:AbstractDateTime})
-Convert `x` to the amount of months (starting from 0).
-"""
-function monthamount(t)
-    L = length(t)
-    yd = [year(t[i]) - year(t[1]) for i in 1:L]
-    md = [month(t[i]) - month(t[1]) for i in 1:L]
-    [yd[i]*12 + md[i] for i in 1:L]
-end
-
-"""
-    monthspan(t::TimeType)
-Return a vector of daily spaced `Date`s that span the entire month that `t` belongs in.
-"""
-function monthspan(t::TimeType)
-    m = mod1(month(t), 12)
-    n = mod1(m+1, 12)
-    y = year(t)
-    u = m == 12 ? y+1 : y
-    d = collect(Date(y, m, 1):Day(1):Date(u, n, 1))[1:end-1]
-end
-
-
-"""
-    time_in_days(t::AbstractArray{<:TimeType}, T = Float32)
-Convert a given date time array into measurement units of days:
-a real-valued array which counts time in days, always increasing.
-"""
-function time_in_days(t::AbstractArray{<:TimeType}, T = Float32)
-    ts = temporal_sampling(t)
-    if ts == :monthly
-        truetime = daysinmonth.(t)
-        r = T.(cumsum(truetime))
-    elseif ts == :yearly
-        error("todo")
-    elseif ts == :daily
-        error("todo")
-    end
-    return r
-end
-time_in_days(t::AbstractArray{<:Real}) = t
-
-<<<<<<< HEAD
-=======
-"""
-    temporal_sampling(x) → symbol
-Return the temporal sampling type of `x`, which is either an array of `Date`s or
-a dimensional array (with `Time` dimension).
-
-Possible return values are:
-- `:yearly`, where all dates have the same month+day, but different year.
-- `:monthly`, where all dates have the same day, but different month.
-- `:daily`, where the temporal difference between dates are exactly 1 day.
-- `:hourly`, where the temporal difference between entries is exactly 1 hour.
-- `:other`, which means that `x` doesn't fall to any of the above categories.
-
-For vector input, only the first 3 entries of the temporal information are used
-to deduce the sampling (while for ranges, checking the step is enough).
-"""
-temporal_sampling(A::AbDimArray) = temporal_sampling(dims(A, Time).val)
-temporal_sampling(t::Dimension) = temporal_sampling(t.val)
-
-function temporal_sampling(t::AbstractVector{<:TimeType})
-    #TODO: implement hourly!
-    sampled_less_than_date(t) && error("Hourly sampling not yet implemented")
-    sameday = day(t[1]) == day(t[2]) == day(t[3])
-    samemonth = month(t[1]) == month(t[2]) == month(t[3])
-    sameyear = year(t[1]) == year(t[2]) == year(t[3])
-    if sameday && samemonth && !sameyear
-        :yearly
-    elseif sameday && !samemonth
-        :monthly
-    elseif !sameday && samemonth
-        :daily
-    elseif !sameday && !samemonth && (day(t[2])-day(t[1])<0 || day(t[3])-day(t[2])<0)
-        # this clause checks daily data where the days wrap over the end of the month!
-        :daily
-    else
-        :other
-    end
-end
-temporal_sampling(t::AbstractVector) = :other
-temporal_sampling(t::StepRange{<:Any,Month}) = :monthly
-temporal_sampling(t::StepRange{<:Any,Year}) = :yearly
-temporal_sampling(t::StepRange{<:Any,Day}) = :daily
-temporal_sampling(t::StepRange{<:Any,Hour}) = :hourly
-temporal_sampling(t::StepRange{<:Any,<:Any}) = :other
-
-"return true if hours or minutes are ≠ 0."
-function sampled_less_than_date(t::AbstractVector{<:DateTime})
-    r = 1:length(t)
-    any(i -> Dates.hour(t[i]) ≠ 0, r) || any(i -> Dates.minute(t[i]) ≠ 0, r)
-end
-sampled_less_than_date(t::AbstractVector{<:Date}) = false
-
-"return the appropriate subtype of Dates.Period."
-function tsamp2period(tsamp)
-    tsamp == :monthly && return Month(1)
-    tsamp == :yearly && return Year(1)
-    tsamp == :daily && return Day(1)
-    error("Don't know the period of $tsamp sampling!")
-end
-
->>>>>>> 0d42dcb6
-#########################################################################
-# temporal statistics
-#########################################################################
-"""
-    timemean(A::ClimArray [, w]) = timeagg(mean, A, w)
-Temporal average of `A`, see [`timeagg`](@ref).
-"""
-timemean(A::ClimArray, w = nothing) = timeagg(mean, A, w)
-
-
-"""
-    timeagg(f, A::ClimArray, W = nothing)
-Perform a proper temporal aggregation of the function `f` (e.g. `mean, std`) on `A` where:
-* Only full year spans of `A` are included, see [`maxyearspan`](@ref)
-  (because most processes are affected by yearly cycle,
-  and averaging over an uneven number of cycles typically results in artifacts)
-* Each month in `A` is weighted with its length in days (for monthly sampled data)
-
-If you don't want these features, just do [`dropagg`](@ref)`(f, A, Time, W)`.
-
-`W` are possible statistical weights that are used in conjuction to the temporal weighting,
-to weight each time point differently.
-If they are not a vector (a weight for each time point), then they have to be a dimensional
-array of same dimensional layout as `A` (a weight for each data point).
-
-See also [`monthlyagg`](@ref), [`yearlyagg`](@ref), [`seasonalyagg`](@ref).
-
-    timeagg(f, t::Vector, x::Vector, w = nothing)
-Same as above, but for arbitrary vector `x` accompanied by time vector `t`.
-"""
-function timeagg(f, A::AbDimArray, w = nothing)
-    w isa AbDimArray && @assert dims(w) == dims(A)
-    w isa Vector && @assert length(w) == size(A, Time)
-    tsamp = temporal_sampling(A)
-    r = if tsamp == :daily || tsamp == :other
-        timeagg_daily(f, A, w)
-    elseif tsamp == :monthly
-        timeagg_monthly(f, A, w)
-    elseif tsamp == :yearly
-        timeagg_yearly(f, A, w)
-    end
-    R = ClimArray(r, otherdims(A, Time()), A.name)
-end
-
-function timeagg_yearly(f, A, w)
-     if isnothing(w)
-        dropagg(f, A, Time)
-    elseif w isa AbDimArray
-        map(i -> f(view(A, i), weights(view(W, i))), otheridxs(A, Time()))
-    elseif w isa Vector
-        fw = weights(w)
-        map(i -> f(view(A, i), fw), otheridxs(A, Time()))
-    end
-end
-
-function timeagg_monthly(f, A::AbDimArray, w)
-    t = dims(A, Time).val
-    mys = maxyearspan(t, :monthly)
-    tw = daysinmonth.(t)
-    W = if isnothing(w)
-        tw
-    elseif w isa Vector
-        tw .* w
-    elseif w isa AbDimArray
-        _w = dimwise(*, w, ClimArray(tw, (Time(t),)))
-        @view _w[Time(1:mys)]
-    end
-    other = otherdims(A, Time)
-    _A = @view A[Time(1:mys)]
-    if w isa AbDimArray
-        r = map(i -> f(view(_A, i), weights(view(W, i))), otheridxs(A, Time()))
-    else
-        fw = weights(view(W, 1:mys))
-        r = map(i -> f(view(_A, i), fw), otheridxs(A, Time()))
-    end
-end
-
-function timeagg_daily(f, A::AbDimArray, w)
-    t = dims(A, Time).val
-    mys = maxyearspan(t)
-    _A = view(A, Time(1:mys))
-    if w isa AbDimArray
-        W = view(w, Time(1:mys))
-        r = map(i -> f(view(_A, i), weights(view(W, i))), otheridxs(A, Time()))
-    elseif w isa Vector
-        fw = weights(view(w, 1:mys))
-        r = map(i -> f(view(_A, i), fw), otheridxs(A, Time()))
-    elseif isnothing(w)
-        r = dropagg(f, _A, Time)
-    end
-end
-
-
-function timeagg(f, a::AbDimArray{T, 1}, w = nothing) where {T} # version with only time dimension
-    t = dims(a, Time).val
-    return timeagg(f, t, Array(a), w)
-end
-
-function timeagg(f, T::AbstractVector{<:TimeType}, a::Vector, w = nothing) # version with just vectors
-    tsamp = temporal_sampling(T)
-    mys = maxyearspan(T, tsamp)
-    t = view(T, 1:mys)
-    if tsamp == :monthly
-        dimw = float.(daysinmonth.(t))
-        !isnothing(w) && (dimw .*= view(w, 1:mys))
-        return f(view(a, 1:mys), weights(dimw))
-    else
-        if isnothing(w)
-            return f(view(a, 1:mys))
-        else
-            return f(view(a, 1:mys), weights(view(w, 1:mys)))
-        end
-    end
-end
-
-
-#########################################################################
-# Monthly/yearly/daily/seasonal means
-#########################################################################
-"""
-    monthlyagg(A::ClimArray, f = mean) -> B
-Create a new array where the temporal daily information has been aggregated to months
-using the function `f`.
-By convention, the dates of the new array always have day number of `15`.
-"""
-function monthlyagg(A::ClimArray, f = mean)
-    t0 = dims(A, Time).val
-    startdate = Date(year(t0[1]), month(t0[1]), 15)
-    finaldate = Date(year(t0[end]), month(t0[end]), 16)
-    t = startdate:Month(1):finaldate
-    tranges = temporalrange(t0, Dates.month)
-    return timegroup(A, f, t, tranges, "monthly")
-end
-
-"""
-    yearlyagg(A::ClimArray, f = mean) -> B
-Create a new array where the temporal information has been aggregated to years
-using the function `f`.
-By convention, the dates of the new array always have month and day number of `1`.
-"""
-function yearlyagg(A::ClimArray, f = mean)
-    t0 = dims(A, Time).val
-    startdate = Date(year(t0[1]), 1, 1)
-    finaldate = Date(year(t0[end]), 2, 1)
-    t = startdate:Year(1):finaldate
-    tranges = temporalrange(t0, Dates.year)
-    return timegroup(A, f, t, tranges, "yearly")
-end
-
-function timegroup(A, f, t, tranges, name)
-    other = otherdims(A, Time)
-    n = A.name == Symbol("") ? A.name : Symbol(A.name, ", $(name)")
-    B = ClimArray(zeros(eltype(A), length.(other)..., length(t)), (other..., Time(t)), n)
-    for i in 1:length(tranges)
-        B[Time(i)] .= dropagg(f, view(A, Time(tranges[i])), Time)
-    end
-    return B
-end
-
-"""
-    temporalrange(A::ClimArray, f = Dates.month) → r
-    temporalrange(t::AbstractVector{<:TimeType}}, f = Dates.month) → r
-Return a vector of ranges so that each range of indices are values of `t` that
-belong in either the same month, year, or day, depending on `f`.
-`f` can take the values: `Dates.year, Dates.month, Dates.day` or `season` (functions).
-
-Used in e.g. [`monthlyagg`](@ref), [`yearlyagg`](@ref) or [`seasonalyagg`](@ref)
-"""
-function temporalrange(t::AbstractArray{<:TimeType}, f = Dates.month)
-    @assert issorted(t) "Sorted time required."
-    L = length(t)
-    r = Vector{UnitRange{Int}}()
-    i, x = 1, f(t[1]) # previous entries
-    for j in 2:L
-        y = f(t[j])
-        x == y && continue
-        push!(r, i:(j-1))
-        i, x = j, y
-    end
-    push!(r, i:L) # final range not included in for loop
-    return r
-end
-temporalrange(A::AbstractDimArray, f = Dates.month) = temporalrange(dims(A, Time).val, f)
-
-
-"""
-    seasonalyagg(A::ClimArray, f = mean) -> B
-Create a new array where the temporal information has been aggregated to seasons
-using the function `f`.
-By convention, seasons are represented as Dates spaced 3-months apart, where only the
-months December, March, June and September are used to specify the date, with day 1.
-"""
-function seasonalyagg(A::ClimArray, f = mean)
-    t0 = dims(A, Time).val
-    startdate = to_seasonal_date(t0[1])
-    finaldate = to_seasonal_date(t0[end])
-    t = startdate:Month(3):finaldate
-    tranges = temporalrange(t0, season)
-    return timegroup(A, f, t, tranges, "seasonaly")
-end
-
-function to_seasonal_date(t)
-    y, m = year(t), month(t)
-    if m ∈ 3:5
-        return Date(y, 3, 1)
-    elseif m ∈ 6:8
-        return Date(y, 6, 1)
-    elseif m ∈ 9:11
-        return Date(y, 9, 1)
-    elseif m == 12
-        return Date(y, 12, 1)
-    elseif m ∈ 1:2
-        return Date(y-1, 12, 1)
-    end
-end
-
-"""
-    season(date) → s::Int
-Return the season of the given date, 1 for DJF, 2 for MAM, 3 for JJA, 4 for SON.
-Complements functions like `Dates.year, Dates.month, Dates.day`.
-"""
-function season(t::Dates.AbstractTime)
-    m = month(t)
-    if m ∈ 3:5
-        2
-    elseif m ∈ 6:8
-        3
-    elseif m ∈ 9:11
-        4
-    else
-        1
-    end
-end
+#=
+Handling of time in data as a physical quantity, and time-related data processing
+=#
+using Statistics, StatsBase
+export monthday_indices, maxyearspan, daymonth, DAYS_IN_YEAR, time_in_days
+export temporal_sampling
+export timemean, timeagg
+export monthlyagg, yearlyagg, temporalrange, seasonalyagg, season
+#########################################################################
+# Datetime related
+#########################################################################
+using Dates
+
+const DAYS_IN_YEAR = 365.26
+const HOURS_IN_YEAR = 365.26*24
+
+millisecond2month(t) = Month(round(Int, t.value / 1000 / 60 / 60 / 24 / 30))
+daymonth(t) = day(t), month(t)
+
+maxyearspan(A::AbDimArray, tsamp = temporal_sampling(A)) =
+maxyearspan(dims(A, Time).val, tsamp)
+
+"""
+    temporal_sampling(x) → symbol
+Return the temporal sampling type of `x`, which is either an array of `Date`s or
+a dimensional array (with `Time` dimension).
+
+Possible return values are:
+- `:yearly`, where all dates have the same month+day, but different year.
+- `:monthly`, where all dates have the same day, but different month.
+- `:daily`, where the temporal difference between dates are exactly 1 day.
+- `:hourly`, where the temporal difference between entries is exactly 1 hour.
+- `:other`, which means that `x` doesn't fall to any of the above categories.
+
+For vector input, only the first 3 entries of the temporal information are used
+to deduce the sampling (while for ranges, checking the step is enough).
+"""
+temporal_sampling(A::AbDimArray) = temporal_sampling(dims(A, Time).val)
+temporal_sampling(t::Dimension) = temporal_sampling(t.val)
+
+function temporal_sampling(t::AbstractVector{<:TimeType})
+    #TODO: implement hourly!
+    sampled_less_than_date(t) && error("Hourly sampling not yet implemented")
+    sameday = day(t[1]) == day(t[2]) == day(t[1])
+    samemonth = month(t[1]) == month(t[2]) == month(t[3])
+    sameyear = year(t[1]) == year(t[2]) == year(t[3])
+    if sameday && samemonth && !sameyear
+        :yearly
+    elseif sameday && !samemonth
+        :monthly
+    elseif !sameday && samemonth
+        :daily
+    elseif !sameday && !samemonth && (day(t[2])-day(t[1])<0 || day(t[3])-day(t[2])<0)
+        # this clause checks daily data where the days wrap over the end of the month!
+        :daily
+    else
+        :other
+    end
+end
+temporal_sampling(t::AbstractVector) = :other
+temporal_sampling(t::StepRange{<:Any,Month}) = :monthly
+temporal_sampling(t::StepRange{<:Any,Year}) = :yearly
+temporal_sampling(t::StepRange{<:Any,Day}) = :daily
+temporal_sampling(t::StepRange{<:Any,Hour}) = :hourly
+temporal_sampling(t::StepRange{<:Any,<:Any}) = :other
+
+"return true if hours or minutes are ≠ 0."
+function sampled_less_than_date(t::AbstractVector{<:DateTime})
+    r = 1:length(t)
+    any(i -> Dates.hour(t[i]) ≠ 0, r) || any(i -> Dates.minute(t[i]) ≠ 0, r)
+end
+sampled_less_than_date(t::AbstractVector{<:Date}) = false
+
+"return the appropriate subtype of Dates.Period."
+function tsamp2period(tsamp)
+    tsamp == :monthly && return Month(1)
+    tsamp == :yearly && return Year(1)
+    tsamp == :daily && return Day(1)
+    error("Don't know the period of $tsamp sampling!")
+end
+
+
+"""
+    maxyearspan(A::ClimArray) = maxyearspan(dims(A, Time))
+    maxyearspan(t::Vector{<:DateTime}) → i
+Find the maximum index `i` of `t` so that `t[1:i]` covers exact(*) multiples of years.
+
+(*) For monthly spaced data `i` is a multiple of `12` while for daily data we find
+the largest possible multiple of `DAYS_IN_YEAR = 365.26`.
+"""
+function maxyearspan(times, tsamp = temporal_sampling(times))
+    l = length(times)
+    if tsamp == :monthly
+        l % 12 == 0 && return l
+        m = month(times[1])
+        x = findlast(i -> month(times[i]) == m, 1:l) - 1
+        if x != 0
+            return x
+        elseif x == 0
+            @warn "Caution: data does not cover a full year."
+            return l
+        end
+    elseif tsamp == :yearly
+        return length(times)
+    elseif tsamp == :daily
+        n_max = l÷365
+        nb_years = findlast(n -> round(Int, n * DAYS_IN_YEAR) ≤ l, 1:n_max)
+        if nb_years != nothing
+            return round(Int,nb_years * DAYS_IN_YEAR)-1
+        elseif nb_years == nothing
+            @warn "Caution: data does not cover a full year."
+            return l
+        end
+    elseif tsamp == :hourly
+        n_max = l÷(365*24)
+        nb_years = findlast(n -> round(Int, n * HOURS_IN_YEAR) ≤ l, 1:n_max)
+        if nb_years != nothing
+            return round(Int,nb_years * HOURS_IN_YEAR)-1
+        elseif nb_years == nothing
+            @warn "Caution: data does not cover a full year."
+            return l
+        end
+    else
+        error("maxyearspan: not implemented yet for $tsamp data")
+    end
+end
+
+
+"""
+    monthday_indices(times, date = times[1])
+Find the indices in `times` (which is a `Vector{Date}`) at which
+the date in `times` gives the same day and month as `date`.
+"""
+function monthday_indices(times, date = times[1])
+    d1, m1 = daymonth(date)
+    a = findall(i -> daymonth(times[i]) == (d1, m1), 1:length(times))
+end
+
+"""
+    monthamount(x::AbstractArray{<:AbstractDateTime})
+Convert `x` to the amount of months (starting from 0).
+"""
+function monthamount(t)
+    L = length(t)
+    yd = [year(t[i]) - year(t[1]) for i in 1:L]
+    md = [month(t[i]) - month(t[1]) for i in 1:L]
+    [yd[i]*12 + md[i] for i in 1:L]
+end
+
+"""
+    monthspan(t::TimeType)
+Return a vector of daily spaced `Date`s that span the entire month that `t` belongs in.
+"""
+function monthspan(t::TimeType)
+    m = mod1(month(t), 12)
+    n = mod1(m+1, 12)
+    y = year(t)
+    u = m == 12 ? y+1 : y
+    d = collect(Date(y, m, 1):Day(1):Date(u, n, 1))[1:end-1]
+end
+
+
+"""
+    time_in_days(t::AbstractArray{<:TimeType}, T = Float32)
+Convert a given date time array into measurement units of days:
+a real-valued array which counts time in days, always increasing.
+"""
+function time_in_days(t::AbstractArray{<:TimeType}, T = Float32)
+    ts = temporal_sampling(t)
+    if ts == :monthly
+        truetime = daysinmonth.(t)
+        r = T.(cumsum(truetime))
+    elseif ts == :yearly
+        error("todo")
+    elseif ts == :daily
+        error("todo")
+    end
+    return r
+end
+time_in_days(t::AbstractArray{<:Real}) = t
+
+"""
+    temporal_sampling(x) → symbol
+Return the temporal sampling type of `x`, which is either an array of `Date`s or
+a dimensional array (with `Time` dimension).
+
+Possible return values are:
+- `:yearly`, where all dates have the same month+day, but different year.
+- `:monthly`, where all dates have the same day, but different month.
+- `:daily`, where the temporal difference between dates are exactly 1 day.
+- `:hourly`, where the temporal difference between entries is exactly 1 hour.
+- `:other`, which means that `x` doesn't fall to any of the above categories.
+
+For vector input, only the first 3 entries of the temporal information are used
+to deduce the sampling (while for ranges, checking the step is enough).
+"""
+temporal_sampling(A::AbDimArray) = temporal_sampling(dims(A, Time).val)
+temporal_sampling(t::Dimension) = temporal_sampling(t.val)
+
+function temporal_sampling(t::AbstractVector{<:TimeType})
+    #TODO: implement hourly!
+    sampled_less_than_date(t) && error("Hourly sampling not yet implemented")
+    sameday = day(t[1]) == day(t[2]) == day(t[3])
+    samemonth = month(t[1]) == month(t[2]) == month(t[3])
+    sameyear = year(t[1]) == year(t[2]) == year(t[3])
+    if sameday && samemonth && !sameyear
+        :yearly
+    elseif sameday && !samemonth
+        :monthly
+    elseif !sameday && samemonth
+        :daily
+    elseif !sameday && !samemonth && (day(t[2])-day(t[1])<0 || day(t[3])-day(t[2])<0)
+        # this clause checks daily data where the days wrap over the end of the month!
+        :daily
+    else
+        :other
+    end
+end
+temporal_sampling(t::AbstractVector) = :other
+temporal_sampling(t::StepRange{<:Any,Month}) = :monthly
+temporal_sampling(t::StepRange{<:Any,Year}) = :yearly
+temporal_sampling(t::StepRange{<:Any,Day}) = :daily
+temporal_sampling(t::StepRange{<:Any,Hour}) = :hourly
+temporal_sampling(t::StepRange{<:Any,<:Any}) = :other
+
+"return true if hours or minutes are ≠ 0."
+function sampled_less_than_date(t::AbstractVector{<:DateTime})
+    r = 1:length(t)
+    any(i -> Dates.hour(t[i]) ≠ 0, r) || any(i -> Dates.minute(t[i]) ≠ 0, r)
+end
+sampled_less_than_date(t::AbstractVector{<:Date}) = false
+
+"return the appropriate subtype of Dates.Period."
+function tsamp2period(tsamp)
+    tsamp == :monthly && return Month(1)
+    tsamp == :yearly && return Year(1)
+    tsamp == :daily && return Day(1)
+    error("Don't know the period of $tsamp sampling!")
+end
+
+#########################################################################
+# temporal statistics
+#########################################################################
+"""
+    timemean(A::ClimArray [, w]) = timeagg(mean, A, w)
+Temporal average of `A`, see [`timeagg`](@ref).
+"""
+timemean(A::ClimArray, w = nothing) = timeagg(mean, A, w)
+
+
+"""
+    timeagg(f, A::ClimArray, W = nothing)
+Perform a proper temporal aggregation of the function `f` (e.g. `mean, std`) on `A` where:
+* Only full year spans of `A` are included, see [`maxyearspan`](@ref)
+  (because most processes are affected by yearly cycle,
+  and averaging over an uneven number of cycles typically results in artifacts)
+* Each month in `A` is weighted with its length in days (for monthly sampled data)
+
+If you don't want these features, just do [`dropagg`](@ref)`(f, A, Time, W)`.
+
+`W` are possible statistical weights that are used in conjuction to the temporal weighting,
+to weight each time point differently.
+If they are not a vector (a weight for each time point), then they have to be a dimensional
+array of same dimensional layout as `A` (a weight for each data point).
+
+See also [`monthlyagg`](@ref), [`yearlyagg`](@ref), [`seasonalyagg`](@ref).
+
+    timeagg(f, t::Vector, x::Vector, w = nothing)
+Same as above, but for arbitrary vector `x` accompanied by time vector `t`.
+"""
+function timeagg(f, A::AbDimArray, w = nothing)
+    w isa AbDimArray && @assert dims(w) == dims(A)
+    w isa Vector && @assert length(w) == size(A, Time)
+    tsamp = temporal_sampling(A)
+    r = if tsamp == :daily || tsamp == :other
+        timeagg_daily(f, A, w)
+    elseif tsamp == :monthly
+        timeagg_monthly(f, A, w)
+    elseif tsamp == :yearly
+        timeagg_yearly(f, A, w)
+    end
+    R = ClimArray(r, otherdims(A, Time()), A.name)
+end
+
+function timeagg_yearly(f, A, w)
+     if isnothing(w)
+        dropagg(f, A, Time)
+    elseif w isa AbDimArray
+        map(i -> f(view(A, i), weights(view(W, i))), otheridxs(A, Time()))
+    elseif w isa Vector
+        fw = weights(w)
+        map(i -> f(view(A, i), fw), otheridxs(A, Time()))
+    end
+end
+
+function timeagg_monthly(f, A::AbDimArray, w)
+    t = dims(A, Time).val
+    mys = maxyearspan(t, :monthly)
+    tw = daysinmonth.(t)
+    W = if isnothing(w)
+        tw
+    elseif w isa Vector
+        tw .* w
+    elseif w isa AbDimArray
+        _w = dimwise(*, w, ClimArray(tw, (Time(t),)))
+        @view _w[Time(1:mys)]
+    end
+    other = otherdims(A, Time)
+    _A = @view A[Time(1:mys)]
+    if w isa AbDimArray
+        r = map(i -> f(view(_A, i), weights(view(W, i))), otheridxs(A, Time()))
+    else
+        fw = weights(view(W, 1:mys))
+        r = map(i -> f(view(_A, i), fw), otheridxs(A, Time()))
+    end
+end
+
+function timeagg_daily(f, A::AbDimArray, w)
+    t = dims(A, Time).val
+    mys = maxyearspan(t)
+    _A = view(A, Time(1:mys))
+    if w isa AbDimArray
+        W = view(w, Time(1:mys))
+        r = map(i -> f(view(_A, i), weights(view(W, i))), otheridxs(A, Time()))
+    elseif w isa Vector
+        fw = weights(view(w, 1:mys))
+        r = map(i -> f(view(_A, i), fw), otheridxs(A, Time()))
+    elseif isnothing(w)
+        r = dropagg(f, _A, Time)
+    end
+end
+
+
+function timeagg(f, a::AbDimArray{T, 1}, w = nothing) where {T} # version with only time dimension
+    t = dims(a, Time).val
+    return timeagg(f, t, Array(a), w)
+end
+
+function timeagg(f, T::AbstractVector{<:TimeType}, a::Vector, w = nothing) # version with just vectors
+    tsamp = temporal_sampling(T)
+    mys = maxyearspan(T, tsamp)
+    t = view(T, 1:mys)
+    if tsamp == :monthly
+        dimw = float.(daysinmonth.(t))
+        !isnothing(w) && (dimw .*= view(w, 1:mys))
+        return f(view(a, 1:mys), weights(dimw))
+    else
+        if isnothing(w)
+            return f(view(a, 1:mys))
+        else
+            return f(view(a, 1:mys), weights(view(w, 1:mys)))
+        end
+    end
+end
+
+
+#########################################################################
+# Monthly/yearly/daily/seasonal means
+#########################################################################
+"""
+    monthlyagg(A::ClimArray, f = mean) -> B
+Create a new array where the temporal daily information has been aggregated to months
+using the function `f`.
+By convention, the dates of the new array always have day number of `15`.
+"""
+function monthlyagg(A::ClimArray, f = mean)
+    t0 = dims(A, Time).val
+    startdate = Date(year(t0[1]), month(t0[1]), 15)
+    finaldate = Date(year(t0[end]), month(t0[end]), 16)
+    t = startdate:Month(1):finaldate
+    tranges = temporalrange(t0, Dates.month)
+    return timegroup(A, f, t, tranges, "monthly")
+end
+
+"""
+    yearlyagg(A::ClimArray, f = mean) -> B
+Create a new array where the temporal information has been aggregated to years
+using the function `f`.
+By convention, the dates of the new array always have month and day number of `1`.
+"""
+function yearlyagg(A::ClimArray, f = mean)
+    t0 = dims(A, Time).val
+    startdate = Date(year(t0[1]), 1, 1)
+    finaldate = Date(year(t0[end]), 2, 1)
+    t = startdate:Year(1):finaldate
+    tranges = temporalrange(t0, Dates.year)
+    return timegroup(A, f, t, tranges, "yearly")
+end
+
+function timegroup(A, f, t, tranges, name)
+    other = otherdims(A, Time)
+    n = A.name == Symbol("") ? A.name : Symbol(A.name, ", $(name)")
+    B = ClimArray(zeros(eltype(A), length.(other)..., length(t)), (other..., Time(t)), n)
+    for i in 1:length(tranges)
+        B[Time(i)] .= dropagg(f, view(A, Time(tranges[i])), Time)
+    end
+    return B
+end
+
+"""
+    temporalrange(A::ClimArray, f = Dates.month) → r
+    temporalrange(t::AbstractVector{<:TimeType}}, f = Dates.month) → r
+Return a vector of ranges so that each range of indices are values of `t` that
+belong in either the same month, year, or day, depending on `f`.
+`f` can take the values: `Dates.year, Dates.month, Dates.day` or `season` (functions).
+
+Used in e.g. [`monthlyagg`](@ref), [`yearlyagg`](@ref) or [`seasonalyagg`](@ref)
+"""
+function temporalrange(t::AbstractArray{<:TimeType}, f = Dates.month)
+    @assert issorted(t) "Sorted time required."
+    L = length(t)
+    r = Vector{UnitRange{Int}}()
+    i, x = 1, f(t[1]) # previous entries
+    for j in 2:L
+        y = f(t[j])
+        x == y && continue
+        push!(r, i:(j-1))
+        i, x = j, y
+    end
+    push!(r, i:L) # final range not included in for loop
+    return r
+end
+temporalrange(A::AbstractDimArray, f = Dates.month) = temporalrange(dims(A, Time).val, f)
+
+
+"""
+    seasonalyagg(A::ClimArray, f = mean) -> B
+Create a new array where the temporal information has been aggregated to seasons
+using the function `f`.
+By convention, seasons are represented as Dates spaced 3-months apart, where only the
+months December, March, June and September are used to specify the date, with day 1.
+"""
+function seasonalyagg(A::ClimArray, f = mean)
+    t0 = dims(A, Time).val
+    startdate = to_seasonal_date(t0[1])
+    finaldate = to_seasonal_date(t0[end])
+    t = startdate:Month(3):finaldate
+    tranges = temporalrange(t0, season)
+    return timegroup(A, f, t, tranges, "seasonaly")
+end
+
+function to_seasonal_date(t)
+    y, m = year(t), month(t)
+    if m ∈ 3:5
+        return Date(y, 3, 1)
+    elseif m ∈ 6:8
+        return Date(y, 6, 1)
+    elseif m ∈ 9:11
+        return Date(y, 9, 1)
+    elseif m == 12
+        return Date(y, 12, 1)
+    elseif m ∈ 1:2
+        return Date(y-1, 12, 1)
+    end
+end
+
+"""
+    season(date) → s::Int
+Return the season of the given date, 1 for DJF, 2 for MAM, 3 for JJA, 4 for SON.
+Complements functions like `Dates.year, Dates.month, Dates.day`.
+"""
+function season(t::Dates.AbstractTime)
+    m = month(t)
+    if m ∈ 3:5
+        2
+    elseif m ∈ 6:8
+        3
+    elseif m ∈ 9:11
+        4
+    else
+        1
+    end
+end